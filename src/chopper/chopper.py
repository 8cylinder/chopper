import difflib
import errno
import importlib.metadata
import io
import os
import sys
import time
from dataclasses import dataclass
from datetime import datetime
from enum import Enum
from html.parser import HTMLParser
from pathlib import Path
from pprint import pprint as pp  # noqa: F401
from textwrap import dedent
from typing import Any, NamedTuple, TextIO

import click
<<<<<<< HEAD
=======
from dataclasses import dataclass
from typing_extensions import TextIO
from watchdog.events import FileSystemEventHandler, FileSystemEvent
>>>>>>> e99b29ae
from dotenv import load_dotenv
from watchdog.events import FileSystemEventHandler, FileSystemEvent
from watchdog.observers import Observer


def find_file_upwards(start_dir: Path, target_file: str) -> Path | None:
    current_dir = start_dir.resolve()
    while current_dir != current_dir.parent:
        target_path = current_dir / target_file
        if target_path.exists():
            return target_path
        current_dir = current_dir.parent
    return None


if dot_env := find_file_upwards(Path.cwd(), ".env"):
    if load_dotenv(dot_env):
        print(f"Using .env file: {dot_env}")
    else:
        raise FileNotFoundError(dot_env)


DRYRUN = False
CHOPPER_NAME = ".chopper.html"


class Action(Enum):
    CHOP = "Chop"
    WRITE = "Write"
    NEW = "New"
    DIR = "Mkdir"
    UNCHANGED = "File unchanged"
    DOES_NOT_EXIST = "Does not exist"


class Comment(NamedTuple):
    open: str
    close: str


def print_action(
    action: Action,
    filename: str | Path,
    dry_run: bool = False,
    last: bool = False,
) -> None:
    """Output information about the action taken by chopper."""
    dry = " (DRY RUN)" if dry_run else ""
    choppa = click.style("CHOPPER:", fg="magenta", bold=True)
    task = click.style(action.value, fg="bright_green")
    filename = click.style(str(filename), fg="bright_blue")
    tree: str = ""
    date: str = ""
    if action == Action.CHOP:
        now = datetime.now().isoformat(timespec="seconds", sep=",")
        date = click.style(now, fg="bright_black")
    else:
        tree = "└─ " if last else "├─ "
    click.echo(f"{choppa} {tree}{task}  {filename}  {date}")


def show_error(action: Action, filename: str, msg: str, dry_run: bool = False) -> None:
    dry = " (DRY RUN)" if dry_run else ""
    choppa = click.style("CHOPPER:", bg="red", bold=True)
    action_pretty = click.style(action.value, bg="red", bold=True)
    filename = click.style(filename, fg="bright_blue")
    click.echo(f"{choppa} ├─ {action_pretty} {msg} {filename}", err=True)


def show_warning(msg: str) -> None:
    choppa = click.style("CHOPPER:", fg="yellow", bold=True)
    msg_pretty = click.style(msg, fg="yellow")
    click.echo(f"{choppa} ┆ {msg_pretty}", err=True)


@dataclass
class ParsedData:
    path: str
    base_path: str
    source_file: str
    tag: str
    start: tuple[int, ...]
    end: tuple[int, int]
    content: str
    comment_open: str
    comment_close: str


class ChopperParser(HTMLParser):
    tags: list[str] = ["style", "script", "chop"]
    tree: list[Any] = []
    path: str = ""
    parsed_data: list[ParsedData] = []
    start: list[int] = [0, 0]

    def handle_starttag(self, tag: str, attrs: list[tuple[str, str | None]]) -> None:
        if tag in self.tags:
            self.tree.append(tag)
            for attr in attrs:
                if attr[0] == "chopper:file":
                    self.path = attr[1] if attr[1] else ""
                    pos = list(self.getpos())
                    pos[0] -= 1
                    if start_tag := self.get_starttag_text():
                        extra = [len(i) for i in start_tag.split("\n")]
                        for line in extra:
                            pos = [pos[0] + 1, line]
                        self.start = pos

    def handle_endtag(self, tag: str) -> None:
        if tag in self.tags:
            self.tree.pop()
            if not self.tree:
                self.parsed_data.append(
                    ParsedData(
                        path=self.path,
                        base_path="",
                        source_file="",
                        tag=tag,
                        start=tuple(self.start),
                        end=self.getpos(),
                        content="",
                        comment_open="",
                        comment_close="",
                    )
                )
                self.path = ""


def find_chopper_files(source: Path) -> list[str]:
    """Find all the chopper files in the source directory."""
    if not os.path.exists(source):
        raise FileNotFoundError(errno.ENOENT, os.strerror(errno.ENOENT), source)

    if not os.path.isdir(source):
        raise NotADirectoryError(errno.ENOTDIR, os.strerror(errno.ENOTDIR), source)

    chopper_files = []

    for root, dirs, files in os.walk(source):
        for filename in files:
            # print(filename, os.path.islink(filename))
            try:
                os.stat(Path(root, filename))
                if not os.path.islink(filename) and filename.endswith(CHOPPER_NAME):
                    chopper_files.append(os.path.join(root, filename))
            except FileNotFoundError:
                # ignore broken symlinks which are used by Emacs to store backup files
                continue

    return chopper_files


def chop(
    source: str,
    types: dict[str, str],
    insert_comments: bool,
    comments: dict[str, Comment],
    warn: bool = False,
) -> bool:
    """Chop up the source file into the blocks defined by the chopper tags."""
    print_action(Action.CHOP, source)
    try:
        with open(source, "r") as f:
            source_html = f.read()
    except UnicodeDecodeError:
        show_error(Action.CHOP, source, "File is not a valid UTF-8 file.")
        return False

    parser = ChopperParser()
    parser.parsed_data.clear()
    parser.feed(source_html)
    data = parser.parsed_data

    source_html_split = source_html.splitlines()
    block_count = len(data) - 1
    success: bool = True

    for i, block in enumerate(data):
        block.base_path = types[block.tag]
        # block.base_path = root
        if "{" in block.path:
            show_warning(f'Magic vars no longer work: "{block.path}".')
        block.content = extract_block(block.start, block.end, source_html_split)
        block.source_file = source

        comment = comments[block.tag]
        block.comment_open, block.comment_close = comment
        if insert_comments and block.path:
            dest = Path(os.path.join(block.base_path, block.path))
            comment_line = f"{comment.open}{source} -> {dest}{comment.close}"
            block.content = f"\n{comment_line}\n\n{block.content}"

        last = False if block_count != i else True
        if not new_or_overwrite_file(block, warn, last):
            success = False

    return success


def extract_block(
    start: tuple[int, ...], end: tuple[int, int], source_html: list[Any]
) -> str:
    """Extract the block of code from the source.

    Extract from the end of the start tag to the start of the end tag."""

    start_line: int = start[0] - 1
    start_char: int = start[1]
    end_line: int = end[0]
    end_char: int = end[1]

    extracted: list[Any] = source_html[start_line:end_line]
    if len(extracted) == 1:
        extracted[0] = extracted[0][start_char:end_char]
    else:
        extracted[0] = extracted[0][start_char:]
        extracted[-1] = extracted[-1][:end_char]
    extracted_rendered = "\n".join(extracted)
    extracted_rendered = dedent(extracted_rendered)
    extracted_rendered = extracted_rendered.strip()
    extracted_rendered = f"{extracted_rendered}\n"

    return extracted_rendered


def new_or_overwrite_file(
    block: ParsedData, warn: bool = False, last: bool = False
) -> bool:
    """Create or update the file specified in the chopper:file attribute."""
    content = block.content
    if not block.path:
        print_action(Action.UNCHANGED, "No destination defined", last=False)
        return True

    partial_file = Path(os.path.join(block.base_path, block.path))
    # print(f"Partial file: {partial_file}")

    if not partial_file.parent.exists():
        if not DRYRUN:
            partial_file.parent.mkdir(parents=True, exist_ok=True)
        print_action(Action.DIR, partial_file.parent)

    success: bool = False
    try:
        if warn and not partial_file.exists():
            print_action(Action.DOES_NOT_EXIST, partial_file, last=last)
            success = False

        elif partial_file.exists():
            with open(partial_file, "r+") as f:
                success = write_to_file(
                    block, content, f, last, partial_file, warn, False
                )
        else:
            with open(partial_file, "w") as f:
                success = write_to_file(
                    block, content, f, last, partial_file, False, True
                )
    except IsADirectoryError:
        show_error(Action.CHOP, block.source_file, "Destination is a dir.")
        sys.exit(1)
    except FileNotFoundError:
        # show_error(Action.CHOP, block.source_file, "Destination does not exist.")
        show_warning(f"Destination does not exist: {block.source_file}.")

    return success


def write_to_file(
    block: ParsedData,
    content: str,
    f: TextIO,
    last: bool,
    partial: Path,
    warn: bool,
    newfile: bool,
) -> bool:
    """Write the content to the file if it differs from the current contents.

    Show a diff if the file contents differ and the warn flag is set.
    """
    success: bool = True
    try:
        current_contents = f.read()
    except io.UnsupportedOperation:
        current_contents = ""

    if current_contents != content:
        if warn:
            show_error(Action.WRITE, str(partial), "File contents differ")
            a = partial.absolute()
            b = Path(block.source_file).absolute()
            a, b = remove_common_path(a, b, prefix="…")
            show_diff(content, current_contents, str(a), str(b))
            success = False
        else:
            if newfile:
                print_action(Action.NEW, partial, last=last)
            else:
                print_action(Action.WRITE, partial, last=last)
            if not DRYRUN:
                f.seek(0)
                f.write(content)
                f.truncate()
    else:
        print_action(Action.UNCHANGED, partial, last=last)

    return success


def remove_common_path(a: Path, b: Path, prefix: str = "") -> tuple[Path, Path]:
    """Remove the common path from the two paths."""
    common = Path(os.path.commonpath([a, b]))
    a_parts = a.parts[len(common.parts) :]
    b_parts = b.parts[len(common.parts) :]
    a = Path(prefix, *a_parts)
    b = Path(prefix, *b_parts)
    return a, b
    # return (prefix + str(a), prefix + str(b))


def show_diff(a: str, b: str, fname_a: str, fname_b: str) -> None:
    diff = difflib.unified_diff(
        a.splitlines(), b.splitlines(), tofile=fname_a, fromfile=fname_b, n=3
    )
    prefix = "         ┆ "
    click.echo(prefix)
    for i, line in enumerate(diff):
        if line.startswith("+++"):
            click.echo(prefix + click.style(line, fg="bright_green"), nl=False)
        elif line.startswith("---"):
            click.echo(prefix + click.style(line, fg="bright_red"), nl=False)
        elif line.startswith("@@"):
            click.echo(
                prefix
                + click.style(line, fg="bright_white", bold=True, underline=True),
                nl=False,
            )
        elif line.startswith("+"):
            click.echo(prefix + click.style(line, fg="bright_green"), nl=True)
        elif line.startswith("-"):
            click.echo(prefix + click.style(line, fg="bright_red"), nl=True)
        else:
            click.echo(prefix + click.style(line, fg="bright_black"))
    click.echo(prefix)


class ChopEventHandler(FileSystemEventHandler):
    source: str
    types: dict[str, str]
    comments: bool
    comment_types: dict[str, Comment]
    warn: bool

    def __init__(
        self,
        types: dict[str, str],
        comments: bool,
        comment_types: dict[str, Comment],
        warn: bool,
    ) -> None:
        super().__init__()
        self.types = types
        self.comments = comments
        self.comment_types = comment_types
        self.warn = warn

    def on_any_event(self, event: FileSystemEvent) -> None:
        path = str(event.src_path)
        is_chopper_file = os.path.isfile(path) and path.endswith(CHOPPER_NAME)

        if is_chopper_file and event.event_type == "modified":
            self.chop_file(path)

    def chop_file(self, path: str) -> bool:
        result = chop(
            path, self.types, self.comments, self.comment_types, warn=self.warn
        )
        return result<|MERGE_RESOLUTION|>--- conflicted
+++ resolved
@@ -1,10 +1,8 @@
 import difflib
 import errno
-import importlib.metadata
 import io
 import os
 import sys
-import time
 from dataclasses import dataclass
 from datetime import datetime
 from enum import Enum
@@ -15,15 +13,10 @@
 from typing import Any, NamedTuple, TextIO
 
 import click
-<<<<<<< HEAD
-=======
-from dataclasses import dataclass
 from typing_extensions import TextIO
 from watchdog.events import FileSystemEventHandler, FileSystemEvent
->>>>>>> e99b29ae
+
 from dotenv import load_dotenv
-from watchdog.events import FileSystemEventHandler, FileSystemEvent
-from watchdog.observers import Observer
 
 
 def find_file_upwards(start_dir: Path, target_file: str) -> Path | None:
