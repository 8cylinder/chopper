[project]
name = "chopper"
<<<<<<< HEAD
version = "0.2.2"
description = "Chop up files and put the parts in various places."
=======
version = "0.2.1"
description = "Chop up files and put the parts in various places.  Designed to work as part of a web build process."
>>>>>>> 4d53408b
readme = "README.md"
authors = [
    { name = "Sheldon McGrandle", email = "developer@8cylinder.com" }
]
classifiers = [
    'License :: OSI Approved :: MIT License',
    'Operating System :: MacOS',
    'Operating System :: POSIX :: Linux',
    'Programming Language :: Python :: 3.11',
    'Programming Language :: Python :: 3.12',
    'Programming Language :: Python :: 3.13',
    'Intended Audience :: Developers',
    'Natural Language :: English',
]
requires-python = ">=3.11"
dependencies = [
    "click>=8.1.7",
    "python-dotenv>=1.0.1",
    "typing-extensions>=4.12.2",
    "watchdog>=6.0.0",
]

[project.scripts]
chopper = "chopper:main"

[build-system]
requires = ["hatchling"]
build-backend = "hatchling.build"

[dependency-groups]
dev = [
    "ipython>=8.30.0",
    "mypy>=1.13.0",
    "pudb>=2024.1.3",
    "ruff>=0.9.4",
]

[project.urls]
Homepage = "https://github.com/8cylinder/chopper"
Issues = "https://github.com/8cylinder/chopper/issues"<|MERGE_RESOLUTION|>--- conflicted
+++ resolved
@@ -1,12 +1,7 @@
 [project]
 name = "chopper"
-<<<<<<< HEAD
 version = "0.2.2"
 description = "Chop up files and put the parts in various places."
-=======
-version = "0.2.1"
-description = "Chop up files and put the parts in various places.  Designed to work as part of a web build process."
->>>>>>> 4d53408b
 readme = "README.md"
 authors = [
     { name = "Sheldon McGrandle", email = "developer@8cylinder.com" }
